--- conflicted
+++ resolved
@@ -4,9 +4,5 @@
 GPTtrace
 docs/setup
 docs/tutorials
-<<<<<<< HEAD
 .cache
-=======
-.cache
-/bpftime
->>>>>>> 573cb2c4
+/bpftime